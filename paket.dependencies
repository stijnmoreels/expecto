﻿source https://nuget.org/api/v2
redirects: on
framework net461

github logary/logary:0fbb7829b9d4b62f9ffd10d7a4b20d075c6cccc6 src/Logary.Facade/Facade.fs

nuget Argu
nuget FsCheck
<<<<<<< HEAD
nuget FSharp.Core
=======
nuget FSharp.Core ~> 4
>>>>>>> 0ef3fad4
nuget BenchmarkDotNet
nuget BenchmarkDotNet.Toolchains.Roslyn
nuget BenchmarkDotNet.Core
nuget NuGet.CommandLine
nuget Mono.Cecil = 0.10-beta5

group build
  source https://www.nuget.org/api/v2
  nuget FAKE<|MERGE_RESOLUTION|>--- conflicted
+++ resolved
@@ -1,4 +1,4 @@
-﻿source https://nuget.org/api/v2
+source https://nuget.org/api/v2
 redirects: on
 framework net461
 
@@ -6,11 +6,7 @@
 
 nuget Argu
 nuget FsCheck
-<<<<<<< HEAD
 nuget FSharp.Core
-=======
-nuget FSharp.Core ~> 4
->>>>>>> 0ef3fad4
 nuget BenchmarkDotNet
 nuget BenchmarkDotNet.Toolchains.Roslyn
 nuget BenchmarkDotNet.Core
