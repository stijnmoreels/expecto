--- conflicted
+++ resolved
@@ -1,13 +1,6 @@
 ---
-<<<<<<< HEAD
 :major: 5
 :minor: 0
 :patch: 0
-:special: beta2
-=======
-:major: 4
-:minor: 2
-:patch: 0
-:special: ''
->>>>>>> 0ef3fad4
+:special: beta3
 :metadata: ''